--- conflicted
+++ resolved
@@ -1240,20 +1240,12 @@
                         response_for_q.focus_lost_count
                     )
                     total_focus_lost_survey += response_for_q.focus_lost_count or 0
-<<<<<<< HEAD
-                row[f"{base_q_header}_llm_chat_history_json"] = (
-                    json.dumps(response_for_q.llm_chat_history)
-                    if response_for_q.llm_chat_history
-                    else None
-                )
-=======
                 if q_el.llm_assistance_enabled:
                     row[f"{base_q_header}_llm_chat_history_json"] = (
                         json.dumps(response_for_q.llm_chat_history)
                         if response_for_q.llm_chat_history
                         else None
                     )
->>>>>>> a062947d
                 if q_el.task_identifier:
                     task_ids_for_participant.add(q_el.task_identifier)
             else:
